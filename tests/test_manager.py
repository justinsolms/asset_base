#!/usr/bin/env unittest
# -*- coding: utf-8 -*-
# <nbformat>3.0</nbformat>

"""Test suite for the asset_base module.

Copyright (C) 2015 Justin Solms <justinsolms@gmail.com>. This file is part of
the fundmanage module. The fundmanage module can not be modified, copied and/or
distributed without the express permission of Justin Solms.

The classmethod ``setUpClass`` sets up test class fixtures and method ``setUp``
sets up test case fixtures. The design of all the tests is to have ``setUp``
initialize a new and empty memory database for every test case.

All non-committed class fixtures are set up in the classmethod ``setUpClass``
and the committed ``asset_base`` ORM class instances are committed in the test
case fixture set up method ``setUp`` after a new blank database has been created
using the class fixtures set up in ``setUpClass``.

TODO: Describe the design philosophy of the module, especially reoccurring
methods such as ``factory``, ``from_dataframe``, and lots more.


"""
import unittest
import pandas as pd

from src.asset_base.common import Common
from src.asset_base.financial_data import Dump
from src.asset_base.asset import Forex, ListedEquity
from src.asset_base.time_series import Dividend, ListedEOD
from src.asset_base.manager import Manager, replace_time_series_labels
from src.asset_base.exceptions import TimeSeriesNoData

import warnings

# Get module-named logger.
import logging

logger = logging.getLogger(__name__)


warnings.filterwarnings(action="ignore", message="unclosed", category=ResourceWarning)

# TODO: Test all __table_args__.UniqueConstraint attributes


def assert_no_index_duplicates(security, security1, security2):
    """Assert no duplicate time series entries."""
    security_list = [security, security1, security2]
    series_list = ["price", "dividend", "volume"]
    for sec in security_list:
        for series in series_list:
            try:
                data = security.time_series(series=series)
            except TimeSeriesNoData:
                pass  # No data, therefore no duplicates
            # Parameter `keep=False` actually means "keep duplicates"!!!
            index = data.index.duplicated(keep=False)
            self.assertFalse(  # BUG: We cannot use `self` here
                index.any(),
                f"The {series} series of {sec.identity_code} "
                "has duplicates in it's index.",
            )

<<<<<<< HEAD
class TestManagerSession(unittest.TestLoader):
    """Manager sessions with different backend databases"""

    def test_make_session(self):
        """Make database sessions in either sqlite, mysql or memory."""
=======
class TestManagerInit(unittest.TestCase):
    """Manager sessions with different backend databases"""

    def tearDown(self):
        """Tear down test case fixtures."""
        # Delete database
        del self.manager

    def common_todo(self):
        """Some common post creation tests using ``Common`` class."""
        test_name = 'Common class instance'
        session = self.manager.session
        test_obj = Common(test_name)
        self.assertIsInstance(test_obj, Common)
        self.assertIsNone(test_obj.id)
        session.add(test_obj)
        self.assertIsNone(test_obj.id)
        session.flush()
        self.assertIsNotNone(test_obj.id)
        obj = session.query(Common).filter(Common.name==test_name).one()
        self.assertEqual(test_obj, obj)
        self.assertEqual(obj.name, test_name)

    def test_make_session_memory(self):
        """Make database sessions in either sqlite, mysql or memory."""
        self.manager = Manager(dialect='memory', testing=True)
        self.common_todo()

    def test_make_session_sqlite(self):
        """Make database sessions in either sqlite, mysql or memory."""
        self.manager = Manager(dialect='sqlite', testing=True)
        self.common_todo()

    def test_make_session_sqlite_not_testing(self):
        """Make database sessions in either sqlite, mysql or memory.

        Warning
        -------
        This messes with the deployed database!!!!!
        """
        self.manager = Manager(dialect='sqlite', testing=False)
        self.common_todo()
>>>>>>> 735a1089


class TestManager(unittest.TestCase):
    """Set up and tear down the asset_base manager.

    This test is complex and different enough that it warrants it's own test.
    """

    @classmethod
    def setUpClass(cls):
        """Set up test class fixtures."""
        # Specify which class is being tested. Apply when tests are meant to be
        # inherited.
        cls.Cls = Manager

        # Make a memory based asset_base session with test data.
        # Set up with only AAPL, MCD and STX40 respectively
        cls.isin = "US0378331005"
        cls.isin1 = "US5801351017"
        cls.isin2 = "ZAE000027108"
        cls.isin_list = [cls.isin, cls.isin1, cls.isin2]
        cls.foreign_currencies_list = ["USD", "EUR", "ZAR"]

        # Cash is USD
        cls.cash_ticker = "USD"

    @classmethod
    def tearDownClass(cls):
        """Tear down class test fixtures."""
        pass

    def setUp(self):
        """Set up test case fixtures."""
<<<<<<< HEAD
        self.manager = ManagerBase(dialect="memory", testing=True)
=======
        self.manager = Manager(dialect="memory", testing=True)
>>>>>>> 735a1089
        self.session = self.manager.session
        # For a fresh test delete any previously dumped data. Do not delete the
        # folder which was set up as a required test fixture.
        self.manager.dumper.delete(delete_folder=False)
        # Set-up the database with selected test securities
        self.manager.set_up(
            _test_isin_list=self.isin_list,
            _test_forex_list=self.foreign_currencies_list,
        )
        # This is also a test of Manager.set_up() and Manager.tear_down()

    def tearDown(self):
        """Tear down test case fixtures."""
        # Tear down asset_base and delete the dump folder and its contents so
        # it does not pollute other tests.
        self.manager.tear_down(delete_dump_data=True)
        # This is also a test of Manager.set_up() and Manager.tear_down()

    def test___init__(self):
        """Instance initialization."""
<<<<<<< HEAD
        self.assertIsInstance(self.manager, ManagerBase)
=======
        self.assertIsInstance(self.manager, Manager)
>>>>>>> 735a1089

    def test_dump(self):
        """Dump re-usable content to disk files."""
        self.manager.dump()
        # Must have dumped ListedEquity data for this test to work!
        dumper = Dump(testing=True)
        data = dumper.read(["ListedEquity", "ListedEOD", "Dividend"])
        self.assertIsInstance(data, dict)
        self.assertIn("ListedEquity", data.keys())
        self.assertIn("ListedEOD", data.keys())
        self.assertIn("Dividend", data.keys())

    def test_reuse(self):
        """Reuse dumped data as a database initialization resource."""
        # Get existing database data as test reference data
        securities_test_data = ListedEquity.to_data_frame(self.session)
        eod_test_data = ListedEOD.to_data_frame(self.session, ListedEquity)
        dividend_test_data = Dividend.to_data_frame(self.session, ListedEquity)
        # Tear down asset_base dumping data so that we can initialise the
        # database by reusing the dumped data
        self.manager.tear_down(delete_dump_data=False)
        # Set-up the database using only dumped data, do not update from API.
        self.manager.set_up(update=False, _test_isin_list=self.isin_list)
        # Get the newly created session
        self.session = self.manager.session

        # Get reused database data which was instantiated from the dumped data
        securities_data = ListedEquity.to_data_frame(self.session)
        eod_data = ListedEOD.to_data_frame(self.session, ListedEquity)
        dividend_data = Dividend.to_data_frame(self.session, ListedEquity)
        # Test - reused data should be same as feed data
        pd.testing.assert_frame_equal(
            securities_test_data[securities_data.columns].reset_index(drop=True),
            securities_data.reset_index(drop=True),
        )
        pd.testing.assert_frame_equal(
            eod_test_data.drop(columns="adjusted_close")
            .set_index(["date_stamp", "isin"])
            .sort_index(axis=0)  # Sorts index rank
            .sort_index(axis=1),  # Sorts column rank
            eod_data.drop(columns="adjusted_close")
            .set_index(["date_stamp", "isin"])
            .sort_index(axis=0)  # Sorts index rank
            .sort_index(axis=1),  # Sorts column rank
        )
        pd.testing.assert_frame_equal(
            dividend_test_data.drop(columns="adjusted_value")
            .set_index(["date_stamp", "isin"])
            .sort_index(axis=0)  # Sorts index rank
            .sort_index(axis=1),  # Sorts column rank
            dividend_data.drop(columns="adjusted_value")
            .set_index(["date_stamp", "isin"])
            .sort_index(axis=0)  # Sorts index rank
            .sort_index(axis=1),  # Sorts column rank
        )

    def test_time_series(self):
        """Test all securities time series."""
        # Test total-return product over short historical date window.
        securities_list = self.session.query(ListedEquity).all()
        data = self.manager.time_series(securities_list, return_type="total_return")
        replace_time_series_labels(data, "ticker", inplace=True)
        data = data.loc["2020-01-01":"2021-01-01"]  # Fixed historical window
        data_check_prod = data.prod().to_dict()
        test_data = {
            "STX40": 1.0807429980281673,
            "AAPL": 0.4557730329977179,
            "MCD": 1.113204809354809,
        }
        self.assertEqual(test_data, data_check_prod)

    def test_time_series_forex(self):
        """Test all securities time series with currency transformed to ZAR."""
        # Test total_return check-product over short historical date window.
        securities_list = self.session.query(ListedEquity).all()
        data = self.manager.time_series(securities_list, return_type="total_return")
        data_zar = self.manager.to_common_currency(data, "ZAR")
        data = replace_time_series_labels(data, "ticker")
        data_zar = replace_time_series_labels(data_zar, "ticker")
        forex = Forex.get_rates_data_frame(self.session, "ZAR", ["USD"])

        # Recover exchange rates. Correct recovery is the test that everything
        # works
        recover = data / data_zar
        recover = recover[["STX40", "AAPL", "MCD"]]
        # Extract values
        stx_40 = recover["STX40"][~recover["STX40"].isna()]
        aapl = recover["AAPL"][~recover["AAPL"].isna()]
        mcd = recover["MCD"][~recover["MCD"].isna()]
        # The MCD and APPL should, within rounding errors, correspond
        self.assertTrue(all(aapl.round(6) == mcd.round(6)))
        # This is ZAR to ZAR and should all be 1.0
        self.assertTrue(all(stx_40 == 1.0))
        # The ZARUSD exchange rate is properly recovered
        self.assertTrue(all(forex.reindex(aapl.index).USD.round(6) == aapl.round(6)))


class Suite(object):
    """Test suite"""

    def __init__(self):
        """Initialization."""
        suite = unittest.TestSuite()

        # Classes that are passing. Add the others later when they too work.
        test_classes = [
            TestManager,
        ]

        suites_list = list()
        loader = unittest.TestLoader()
        for test_class in test_classes:
            suites_list.append(loader.loadTestsFromTestCase(test_class))

        suite.addTests(suites_list)

        self.suite = suite

    def run(self):
        runner = unittest.TextTestRunner()
        runner.run(self.suite)


if __name__ == "__main__":
    suite = Suite()
    suite.run()<|MERGE_RESOLUTION|>--- conflicted
+++ resolved
@@ -63,13 +63,6 @@
                 "has duplicates in it's index.",
             )
 
-<<<<<<< HEAD
-class TestManagerSession(unittest.TestLoader):
-    """Manager sessions with different backend databases"""
-
-    def test_make_session(self):
-        """Make database sessions in either sqlite, mysql or memory."""
-=======
 class TestManagerInit(unittest.TestCase):
     """Manager sessions with different backend databases"""
 
@@ -112,7 +105,6 @@
         """
         self.manager = Manager(dialect='sqlite', testing=False)
         self.common_todo()
->>>>>>> 735a1089
 
 
 class TestManager(unittest.TestCase):
@@ -146,11 +138,7 @@
 
     def setUp(self):
         """Set up test case fixtures."""
-<<<<<<< HEAD
-        self.manager = ManagerBase(dialect="memory", testing=True)
-=======
         self.manager = Manager(dialect="memory", testing=True)
->>>>>>> 735a1089
         self.session = self.manager.session
         # For a fresh test delete any previously dumped data. Do not delete the
         # folder which was set up as a required test fixture.
@@ -171,11 +159,7 @@
 
     def test___init__(self):
         """Instance initialization."""
-<<<<<<< HEAD
-        self.assertIsInstance(self.manager, ManagerBase)
-=======
         self.assertIsInstance(self.manager, Manager)
->>>>>>> 735a1089
 
     def test_dump(self):
         """Dump re-usable content to disk files."""
